<Button>:
	canvas:
		Color:
			rgb: (1, 0, 0)
		Rectangle:
			pos: self.pos
			size: self.size
	Label:
		canvas:
			Rectangle:
<<<<<<< HEAD
				size: (100, 100)

<Slider>:
    canvas:
        Color:
            rgb: (.3, .3, .3)
        Rectangle:
            pos: self.pos
            size: self.size   

        Color:
            rgb: (.7, .2, .5)
        Rectangle:
            pos: self.handle_pos
            size: (20,self.height)





=======
				texture: self.texture
>>>>>>> 2da54625
<|MERGE_RESOLUTION|>--- conflicted
+++ resolved
@@ -8,8 +8,7 @@
 	Label:
 		canvas:
 			Rectangle:
-<<<<<<< HEAD
-				size: (100, 100)
+				texture: self.texture
 
 <Slider>:
     canvas:
@@ -29,6 +28,3 @@
 
 
 
-=======
-				texture: self.texture
->>>>>>> 2da54625
