# pylint: disable=W0611
'''
Window
======

Core class for creating the default Kivy window. Kivy supports only one window
per application: please don't try to create more than one.
'''

__all__ = ('Keyboard', 'WindowBase', 'Window')

from os.path import join, exists
from os import getcwd

from kivy.core import core_select_lib
from kivy.clock import Clock
from kivy.config import Config
from kivy.logger import Logger
from kivy.base import EventLoop, stopTouchApp
from kivy.modules import Modules
from kivy.event import EventDispatcher
from kivy.properties import ListProperty, ObjectProperty, AliasProperty, \
    NumericProperty, OptionProperty, StringProperty, BooleanProperty
from kivy.utils import platform, reify
from kivy.context import get_current_context

# late import
VKeyboard = None
android = None


class Keyboard(EventDispatcher):
    '''Keyboard interface that is returned by
    :meth:`WindowBase.request_keyboard`. When you request a keyboard,
    you'll get an instance of this class. Whatever the keyboard input is
    (system or virtual keyboard), you'll receive events through this
    instance.

    :Events:
        `on_key_down`: keycode, text, modifiers
            Fired when a new key is pressed down
        `on_key_up`: keycode
            Fired when a key is released (up)

    Here is an example of how to request a Keyboard in accordance with the
    current configuration:

    .. include:: ../../examples/widgets/keyboardlistener.py
        :literal:

    '''

    # Keycodes mapping, between str <-> int. Theses keycode are
    # currently taken from pygame.key. But when a new provider will be
    # used, it must do the translation to theses keycodes too.
    keycodes = {
        # specials keys
        'backspace': 8, 'tab': 9, 'enter': 13, 'shift': 304, 'ctrl': 306,
        'capslock': 301, 'escape': 27, 'spacebar': 32, 'pageup': 280,
        'pagedown': 281, 'end': 279, 'home': 278, 'left': 276, 'up':
        273, 'right': 275, 'down': 274, 'insert': 277, 'delete': 127,
        'numlock': 300, 'screenlock': 145, 'pause': 19,

        # a-z keys
        'a': 97, 'b': 98, 'c': 99, 'd': 100, 'e': 101, 'f': 102, 'g': 103,
        'h': 104, 'i': 105, 'j': 106, 'k': 107, 'l': 108, 'm': 109, 'n': 110,
        'o': 111, 'p': 112, 'q': 113, 'r': 114, 's': 115, 't': 116, 'u': 117,
        'v': 118, 'w': 119, 'x': 120, 'y': 121, 'z': 122,

        # 0-9 keys
        '0': 48, '1': 49, '2': 50, '3': 51, '4': 52,
        '5': 53, '6': 54, '7': 55, '8': 56, '9': 57,

        # numpad
        'numpad0': 256, 'numpad1': 257, 'numpad2': 258, 'numpad3': 259,
        'numpad4': 260, 'numpad5': 261, 'numpad6': 262, 'numpad7': 263,
        'numpad8': 264, 'numpad9': 265, 'numpaddecimal': 266,
        'numpaddivide': 267, 'numpadmul': 268, 'numpadsubstract': 269,
        'numpadadd': 270,

        # F1-15
        'f1': 282, 'f2': 283, 'f3': 282, 'f4': 285, 'f5': 286, 'f6': 287,
        'f7': 288, 'f8': 289, 'f9': 290, 'f10': 291, 'f11': 292, 'f12': 293,
        'f13': 294, 'f14': 295, 'f15': 296,

        # other keys
        '(': 40, ')': 41,
        '[': 91, ']': 93,
        '{': 91, '}': 93,
        ':': 59, ';': 59,
        '=': 43, '+': 43,
        '-': 41, '_': 41,
        '/': 47, '?': 47,
        '`': 96, '~': 96,
        '\\': 92, '|': 92,
        '"': 34, '\'': 39,
        ',': 44, '.': 46,
        '<': 60, '>': 60,
    }

    __events__ = ('on_key_down', 'on_key_up')

    def __init__(self, **kwargs):
        super(Keyboard, self).__init__()

        #: Window which the keyboard is attached too
        self.window = kwargs.get('window', None)

        #: Callback that will be called when the keyboard is released
        self.callback = kwargs.get('callback', None)

        #: Target that have requested the keyboard
        self.target = kwargs.get('target', None)

        #: VKeyboard widget, if allowed by the configuration
        self.widget = kwargs.get('widget', None)

    def on_key_down(self, keycode, text, modifiers):
        pass

    def on_key_up(self, keycode):
        pass

    def release(self):
        '''Call this method to release the current keyboard.
        This will ensure that the keyboard is no longer attached to your
        callback.'''
        if self.window:
            self.window.release_keyboard(self.target)

    def _on_window_key_down(self, instance, keycode, scancode, text,
                            modifiers):
        keycode = (keycode, self.keycode_to_string(keycode))
        if text == '\x04':
            Window.trigger_keyboard_height()
            return
        return self.dispatch('on_key_down', keycode, text, modifiers)

    def _on_window_key_up(self, instance, keycode, *largs):
        keycode = (keycode, self.keycode_to_string(keycode))
        return self.dispatch('on_key_up', keycode)

    def _on_vkeyboard_key_down(self, instance, keycode, text, modifiers):
        if keycode is None:
            keycode = text.lower()
        keycode = (self.string_to_keycode(keycode), keycode)
        return self.dispatch('on_key_down', keycode, text, modifiers)

    def _on_vkeyboard_key_up(self, instance, keycode, text, modifiers):
        if keycode is None:
            keycode = text
        keycode = (self.string_to_keycode(keycode), keycode)
        return self.dispatch('on_key_up', keycode)

    def string_to_keycode(self, value):
        '''Convert a string to a keycode number according to the
        :attr:`Keyboard.keycodes`. If the value is not found in the
        keycodes, it will return -1.
        '''
        return Keyboard.keycodes.get(value, -1)

    def keycode_to_string(self, value):
        '''Convert a keycode number to a string according to the
        :attr:`Keyboard.keycodes`. If the value is not found in the
        keycodes, it will return ''.
        '''
        keycodes = list(Keyboard.keycodes.values())
        if value in keycodes:
            return list(Keyboard.keycodes.keys())[keycodes.index(value)]
        return ''


class WindowBase(EventDispatcher):
    '''WindowBase is an abstract window widget for any window implementation.

    :Parameters:
        `fullscreen`: str, one of ('0', '1', 'auto', 'fake')
            Make the window fullscreen. Check the
            :mod:`~kivy.config` documentation for a
            more detailed explanation on the values.
        `width`: int
            Width of the window.
        `height`: int
            Height of the window.

    :Events:
        `on_motion`: etype, motionevent
            Fired when a new :class:`~kivy.input.motionevent.MotionEvent` is
            dispatched
        `on_touch_down`:
            Fired when a new touch event is initiated.
        `on_touch_move`:
            Fired when an existing touch event changes location.
        `on_touch_up`:
            Fired when an existing touch event is terminated.
        `on_draw`:
            Fired when the :class:`Window` is being drawn.
        `on_flip`:
            Fired when the :class:`Window` GL surface is being flipped.
        `on_rotate`: rotation
            Fired when the :class:`Window` is being rotated.
        `on_close`:
            Fired when the :class:`Window` is closed.
        `on_keyboard`: key, scancode, codepoint, modifier
            Fired when the keyboard is used for input.

            .. versionchanged:: 1.3.0
                The *unicode* parameter has been deprecated in favor of
                codepoint, and will be removed completely in future versions.

        `on_key_down`: key, scancode, codepoint
            Fired when a key pressed.

            .. versionchanged:: 1.3.0
                The *unicode* parameter has been deprecated in favor of
                codepoint, and will be removed completely in future versions.

        `on_key_up`: key, scancode, codepoint
            Fired when a key is released.

            .. versionchanged:: 1.3.0
                The *unicode* parameter has be deprecated in favor of
                codepoint, and will be removed completely in future versions.

        `on_dropfile`: str
            Fired when a file is dropped on the application.
    '''

    __instance = None
    __initialized = False

    # private properties
    _size = ListProperty([0, 0])
    _modifiers = ListProperty([])
    _rotation = NumericProperty(0)
    _clearcolor = ObjectProperty([0, 0, 0, 1])

    children = ListProperty([])
    '''List of the children of this window.

    :attr:`children` is a :class:`~kivy.properties.ListProperty` instance and
    defaults to an empty list.

    Use :meth:`add_widget` and :meth:`remove_widget` to manipulate the list of
    children. Don't manipulate the list directly unless you know what you are
    doing.
    '''

    parent = ObjectProperty(None, allownone=True)
    '''Parent of this window.

    :attr:`parent` is a :class:`~kivy.properties.ObjectProperty` instance and
    defaults to None. When created, the parent is set to the window itself.
    You must take care of it if you are doing a recursive check.
    '''

    icon = StringProperty()

    def _get_modifiers(self):
        return self._modifiers

    modifiers = AliasProperty(_get_modifiers, None)
    '''List of keyboard modifiers currently active.
    '''

    def _get_size(self):
        r = self._rotation
        w, h = self._size
        if self.softinput_mode == 'resize':
            h -= self.keyboard_height
        if r in (0, 180):
            return w, h
        return h, w

    def _set_size(self, size):
        if self._size != size:
            r = self._rotation
            if r in (0, 180):
                self._size = size
            else:
                self._size = size[1], size[0]

            self.dispatch('on_resize', *size)
            return True
        else:
            return False
    size = AliasProperty(_get_size, _set_size, bind=('_size', ))
    '''Get the rotated size of the window. If :attr:`rotation` is set, then the
    size will change to reflect the rotation.
    '''

    def _get_clearcolor(self):
        return self._clearcolor

    def _set_clearcolor(self, value):
        if value is not None:
            if type(value) not in (list, tuple):
                raise Exception('Clearcolor must be a list or tuple')
            if len(value) != 4:
                raise Exception('Clearcolor must contain 4 values')
        self._clearcolor = value

    clearcolor = AliasProperty(_get_clearcolor, _set_clearcolor,
                               bind=('_clearcolor', ))
    '''Color used to clear the window.

    ::

        from kivy.core.window import Window

        # red background color
        Window.clearcolor = (1, 0, 0, 1)

        # don't clear background at all
        Window.clearcolor = None

    .. versionchanged:: 1.7.2
        The clearcolor default value is now: (0, 0, 0, 1).

    '''

    # make some property read-only
    def _get_width(self):
        r = self._rotation
        if r == 0 or r == 180:
            return self._size[0]
        return self._size[1]

    width = AliasProperty(_get_width, None, bind=('_rotation', '_size'))
    '''Rotated window width.

    :attr:`width` is a :class:`~kivy.properties.AliasProperty`.
    '''

    def _get_height(self):
        '''Rotated window height'''
        r = self._rotation
        if r == 0 or r == 180:
            return self._size[1]
        return self._size[0]

    height = AliasProperty(_get_height, None, bind=('_rotation', '_size'))
    '''Rotated window height.

    :attr:`height` is a :class:`~kivy.properties.AliasProperty`.
    '''

    def _get_center(self):
        return self.width / 2., self.height / 2.

    center = AliasProperty(_get_center, None, bind=('width', 'height'))
    '''Center of the rotated window.

    :attr:`center` is a :class:`~kivy.properties.AliasProperty`.
    '''

    def _get_rotation(self):
        return self._rotation

    def _set_rotation(self, x):
        x = int(x % 360)
        if x == self._rotation:
            return
        if x not in (0, 90, 180, 270):
            raise ValueError('can rotate only 0, 90, 180, 270 degrees')
        self._rotation = x
        if self.initialized is False:
            return
        self.dispatch('on_resize', *self.size)
        self.dispatch('on_rotate', x)

    rotation = AliasProperty(_get_rotation, _set_rotation,
                             bind=('_rotation', ))
    '''Get/set the window content rotation. Can be one of 0, 90, 180, 270
    degrees.
    '''

    softinput_mode = OptionProperty('', options=('', 'pan', 'scale', 'resize'))
    '''This specifies the behavior of window contents on display of soft
    keyboard on mobile platform.

    ..versionadded::1.8.1

    :attr:`softinput_mode` is a :class:`OptionProperty` defaults to None.

    '''

    _keyboard_changed = BooleanProperty(False)

    def _upd_kbd_height(self, *kargs):
        self._keyboard_changed = not self._keyboard_changed

    def _get_ios_kheight(self):
        return 0

    def _get_android_kheight(self):
        global android
        if not android:
            import android
        return android.get_keyboard_height()

    def _get_kheight(self):
        if platform == 'android':
            return self._get_android_kheight()
        if platform == 'ios':
            return self._get_ios_kheight()
        return 0

    keyboard_height = AliasProperty(_get_kheight, None,
                                    bind=('_keyboard_changed',))
    '''Rerturns the height of the softkeyboard/IME on mobile platforms.
    Will return 0 if not on mobile platform or if IME is not active.

    ..versionadded:: 1.8.1

    :attr:`keyboard_height` is a read only :class:`AliasProperty` defaults to 0.
    '''

    def _set_system_size(self, size):
        self._size = size

    def _get_system_size(self):
        if self.softinput_mode == 'resize':
            return self._size[0], self._size[1] - self.keyboard_height
        return self._size

    system_size = AliasProperty(
        _get_system_size,
        _set_system_size,
        bind=('_size', ))
    '''Real size of the window ignoring rotation.
    '''

    fullscreen = OptionProperty(False, options=(True, False, 'auto', 'fake'))
    '''If True, the window will be put in fullscreen mode, "auto". That means
    the screen size will not change and will use the current size to set
    the app fullscreen.

    .. versionadded:: 1.2.0
    '''

    mouse_pos = ObjectProperty([0, 0])
    '''2d position of the mouse within the window.

    .. versionadded:: 1.2.0
    '''

    top = NumericProperty(None, allownone=True)
    left = NumericProperty(None, allownone=True)
    position = OptionProperty('auto', options=['auto', 'custom'])
    render_context = ObjectProperty(None)
    canvas = ObjectProperty(None)
    title = StringProperty('Kivy')

    __events__ = ('on_draw', 'on_flip', 'on_rotate', 'on_resize', 'on_close',
                  'on_motion', 'on_touch_down', 'on_touch_move', 'on_touch_up',
                  'on_mouse_down', 'on_mouse_move', 'on_mouse_up',
                  'on_keyboard', 'on_key_down', 'on_key_up', 'on_dropfile')

    def __new__(cls, **kwargs):
        if cls.__instance is None:
            cls.__instance = EventDispatcher.__new__(cls)
        return cls.__instance

    def __init__(self, **kwargs):

        kwargs.setdefault('force', False)

        # don't init window 2 times,
        # except if force is specified
        if WindowBase.__instance is not None and not kwargs.get('force'):
            return
        self.initialized = False

        # create a trigger for update/create the window when one of window
        # property changes
        self.trigger_create_window = Clock.create_trigger(
            self.create_window, -1)

        # Create a trigger for updating the keyboard height
        self.trigger_keyboard_height = Clock.create_trigger(
            self._upd_kbd_height, .5)

        # set the default window parameter according to the configuration
        if 'fullscreen' not in kwargs:
            fullscreen = Config.get('graphics', 'fullscreen')
            if fullscreen not in ('auto', 'fake'):
                fullscreen = fullscreen.lower() in ('true', '1', 'yes', 'yup')
            kwargs['fullscreen'] = fullscreen
        if 'width' not in kwargs:
            kwargs['width'] = Config.getint('graphics', 'width')
        if 'height' not in kwargs:
            kwargs['height'] = Config.getint('graphics', 'height')
        if 'rotation' not in kwargs:
            kwargs['rotation'] = Config.getint('graphics', 'rotation')
        if 'position' not in kwargs:
            kwargs['position'] = Config.getdefault('graphics', 'position',
                                                   'auto')
        if 'top' in kwargs:
            kwargs['position'] = 'custom'
            kwargs['top'] = kwargs['top']
        else:
            kwargs['top'] = Config.getint('graphics', 'top')
        if 'left' in kwargs:
            kwargs['position'] = 'custom'
            kwargs['left'] = kwargs['left']
        else:
            kwargs['left'] = Config.getint('graphics', 'left')
        kwargs['_size'] = (kwargs.pop('width'), kwargs.pop('height'))

        super(WindowBase, self).__init__(**kwargs)

        # bind all the properties that need to recreate the window
        for prop in (
                'fullscreen', 'position', 'top',
                'left', '_size', 'system_size'):
            self.bind(**{prop: self.trigger_create_window})

        self.bind(size=self.trigger_keyboard_height,
                  rotation=self.trigger_keyboard_height)

        self.bind(softinput_mode=lambda *dt: self.update_viewport(),
                  keyboard_height=lambda *dt: self.update_viewport())

        # init privates
        self._system_keyboard = Keyboard(window=self)
        self._keyboards = {'system': self._system_keyboard}
        self._vkeyboard_cls = None

        self.children = []
        self.parent = self

        # before creating the window
        import kivy.core.gl  # NOQA

        # configure the window
        self.create_window()

        # attach modules + listener event
        EventLoop.set_window(self)
        Modules.register_window(self)
        EventLoop.add_event_listener(self)

        # manage keyboard(s)
        self.configure_keyboards()

        # assign the default context of the widget creation
        if not hasattr(self, '_context'):
            self._context = get_current_context()

        # mark as initialized
        self.initialized = True

    def toggle_fullscreen(self):
        '''Toggle fullscreen on window'''
        pass

    def close(self):
        '''Close the window'''
        pass

    def create_window(self, *largs):
        '''Will create the main window and configure it.

        .. warning::
            This method is called automatically at runtime. If you call it, it
            will recreate a RenderContext and Canvas. This means you'll have a
            new graphics tree, and the old one will be unusable.

            This method exist to permit the creation of a new OpenGL context
            AFTER closing the first one. (Like using runTouchApp() and
            stopTouchApp()).

            This method has only been tested in a unittest environment and
            is not suitable for Applications.

            Again, don't use this method unless you know exactly what you are
            doing!
        '''
        # just to be sure, if the trigger is set, and if this method is
        # manually called, unset the trigger
        Clock.unschedule(self.create_window)

        if not self.initialized:
            from kivy.core.gl import init_gl
            init_gl()

            # create the render context and canvas, only the first time.
            from kivy.graphics import RenderContext, Canvas
            self.render_context = RenderContext()
            self.canvas = Canvas()
            self.render_context.add(self.canvas)

        else:
            # if we get initialized more than once, then reload opengl state
            # after the second time.
            # XXX check how it's working on embed platform.
            if platform == 'linux':
                # on linux, it's safe for just sending a resize.
                self.dispatch('on_resize', *self.system_size)

            else:
                # on other platform, window are recreated, we need to reload.
                from kivy.graphics.context import get_context
                get_context().reload()
                Clock.schedule_once(lambda x: self.canvas.ask_update(), 0)
                self.dispatch('on_resize', *self.system_size)

        # ensure the gl viewport is correct
        self.update_viewport()

    def on_flip(self):
        '''Flip between buffers (event)'''
        self.flip()

    def flip(self):
        '''Flip between buffers'''
        pass

    def _update_childsize(self, instance, value):
        self.update_childsize([instance])

    def add_widget(self, widget):
        '''Add a widget to a window'''
        widget.parent = self
        self.children.insert(0, widget)
        self.canvas.add(widget.canvas)
        self.update_childsize([widget])
        widget.bind(
            pos_hint=self._update_childsize,
            size_hint=self._update_childsize,
            size=self._update_childsize,
            pos=self._update_childsize)

    def remove_widget(self, widget):
        '''Remove a widget from a window
        '''
        if not widget in self.children:
            return
        self.children.remove(widget)
        self.canvas.remove(widget.canvas)
        widget.parent = None
        widget.unbind(
            pos_hint=self._update_childsize,
            size_hint=self._update_childsize,
            size=self._update_childsize,
            pos=self._update_childsize)

    def clear(self):
        '''Clear the window with the background color'''
        # XXX FIXME use late binding
        from kivy.graphics.opengl import glClearColor, glClear, \
            GL_COLOR_BUFFER_BIT, GL_DEPTH_BUFFER_BIT, GL_STENCIL_BUFFER_BIT
        cc = self._clearcolor
        if cc is not None:
            glClearColor(*cc)
            glClear(GL_COLOR_BUFFER_BIT | GL_DEPTH_BUFFER_BIT |
                    GL_STENCIL_BUFFER_BIT)

    def set_title(self, title):
        '''Set the window title.

        .. versionadded:: 1.0.5
        '''
        self.title = title

    def set_icon(self, filename):
        '''Set the icon of the window.

        .. versionadded:: 1.0.5
        '''
        self.icon = filename

    def to_widget(self, x, y, initial=True, relative=False):
        return (x, y)

    def to_window(self, x, y, initial=True, relative=False):
        return (x, y)

    def get_root_window(self):
        return self

    def get_parent_window(self):
        return self

    def get_parent_layout(self):
        return None

    def on_draw(self):
        self.clear()
        self.render_context.draw()

    def on_motion(self, etype, me):
        '''Event called when a Motion Event is received.

        :Parameters:
            `etype`: str
                One of 'begin', 'update', 'end'
            `me`: :class:`~kivy.input.motionevent.MotionEvent`
                The Motion Event currently dispatched.
        '''
        if me.is_touch:
            w, h = self.system_size
            me.scale_for_screen(w, h, rotation=self._rotation)
            if etype == 'begin':
                self.dispatch('on_touch_down', me)
            elif etype == 'update':
                self.dispatch('on_touch_move', me)
            elif etype == 'end':
                self.dispatch('on_touch_up', me)

    def on_touch_down(self, touch):
        '''Event called when a touch down event is initiated.

        .. versionchanged:: 1.8.1
            The touch `pos` is now transformed to window coordinates before
            this method is called. Before, the touch `pos` coordinate would be
            `(0, 0)` when this method was called.
        '''
<<<<<<< HEAD
        w, h = self.system_size
        touch.scale_for_screen(w, h, rotation=self._rotation,
                               smode=self.softinput_mode,
                               kheight=self.keyboard_height)
=======
>>>>>>> df224acb
        for w in self.children[:]:
            if w.dispatch('on_touch_down', touch):
                return True

    def on_touch_move(self, touch):
        '''Event called when a touch event moves (changes location).

        .. versionchanged:: 1.8.1
            The touch `pos` is now transformed to window coordinates before
            this method is called. Before, the touch `pos` coordinate would be
            `(0, 0)` when this method was called.
        '''
<<<<<<< HEAD
        w, h = self.system_size
        touch.scale_for_screen(w, h, rotation=self._rotation,
                               smode=self.softinput_mode,
                               kheight=self.keyboard_height)
=======
>>>>>>> df224acb
        for w in self.children[:]:
            if w.dispatch('on_touch_move', touch):
                return True

    def on_touch_up(self, touch):
        '''Event called when a touch event is released (terminated).

        .. versionchanged:: 1.8.1
            The touch `pos` is now transformed to window coordinates before
            this method is called. Before, the touch `pos` coordinate would be
            `(0, 0)` when this method was called.
        '''
<<<<<<< HEAD
        w, h = self.system_size
        touch.scale_for_screen(w, h, rotation=self._rotation,
                               smode=self.softinput_mode,
                               kheight=self.keyboard_height)
=======
>>>>>>> df224acb
        for w in self.children[:]:
            if w.dispatch('on_touch_up', touch):
                return True

    def on_resize(self, width, height):
        '''Event called when the window is resized.'''
        self.update_viewport()

    def update_viewport(self):
        from kivy.graphics.opengl import glViewport
        from kivy.graphics.transformation import Matrix
        from math import radians

        w, h = self.system_size

        smode = self.softinput_mode
        kheight = self.keyboard_height

        w2, h2 = w / 2., h / 2.
        r = radians(self.rotation)


        x, y = 0, 0
        _h = h
        if smode:
            y = kheight
        if smode == 'scale':
            _h -= kheight

        # prepare the viewport
        glViewport(x, y, w, _h)

        # do projection matrix
        projection_mat = Matrix()
        projection_mat.view_clip(0.0, w, 0.0, h, -1.0, 1.0, 0)
        self.render_context['projection_mat'] = projection_mat

        # do modelview matrix
        modelview_mat = Matrix().translate(w2, h2, 0)
        modelview_mat = modelview_mat.multiply(Matrix().rotate(r, 0, 0, 1))

        w, h = self.size
        w2, h2 = w / 2., h / 2.
        modelview_mat = modelview_mat.multiply(Matrix().translate(-w2, -h2, 0))
        self.render_context['modelview_mat'] = modelview_mat

        # redraw canvas
        self.canvas.ask_update()

        # and update childs
        self.update_childsize()

    def update_childsize(self, childs=None):
        width, height = self.size
        if childs is None:
            childs = self.children
        for w in childs:
            shw, shh = w.size_hint
            if shw and shh:
                w.size = shw * width, shh * height
            elif shw:
                w.width = shw * width
            elif shh:
                w.height = shh * height
            for key, value in w.pos_hint.items():
                if key == 'x':
                    w.x = value * width
                elif key == 'right':
                    w.right = value * width
                elif key == 'y':
                    w.y = value * height
                elif key == 'top':
                    w.top = value * height
                elif key == 'center_x':
                    w.center_x = value * width
                elif key == 'center_y':
                    w.center_y = value * height

    def screenshot(self, name='screenshot{:04d}.png'):
        '''Save the actual displayed image in a file
        '''
        i = 0
        path = None
        if name != 'screenshot{:04d}.png':
            _ext = name.split('.')[-1]
            name = ''.join((name[:-(len(_ext) + 1)], '{:04d}.', _ext))
        while True:
            i += 1
            path = join(getcwd(), name.format(i))
            if not exists(path):
                break
        return path

    def on_rotate(self, rotation):
        '''Event called when the screen has been rotated.
        '''
        pass

    def on_close(self, *largs):
        '''Event called when the window is closed'''
        Modules.unregister_window(self)
        EventLoop.remove_event_listener(self)

    def on_mouse_down(self, x, y, button, modifiers):
        '''Event called when the mouse is used (pressed/released)'''
        pass

    def on_mouse_move(self, x, y, modifiers):
        '''Event called when the mouse is moved with buttons pressed'''
        pass

    def on_mouse_up(self, x, y, button, modifiers):
        '''Event called when the mouse is moved with buttons pressed'''
        pass

    def on_keyboard(self, key, scancode=None, codepoint=None,
                    modifier=None, **kwargs):
        '''Event called when keyboard is used.

        .. warning::
            Some providers may omit `scancode`, `codepoint` and/or `modifier`!
        '''
        if 'unicode' in kwargs:
            Logger.warning("The use of the unicode parameter is deprecated, "
                           "and will be removed in future versions. Use "
                           "codepoint instead, which has identical "
                           "semantics.")

        # Quit if user presses ESC or the typical OSX shortcuts CMD+q or CMD+w
        # TODO If just CMD+w is pressed, only the window should be closed.
        is_osx = platform == 'darwin'
        if self.on_keyboard.exit_on_escape:
            if key == 27 or all([is_osx, key in [113, 119], modifier == 1024]):
                stopTouchApp()
                self.close()
                return True
    if Config:
        on_keyboard.exit_on_escape = Config.getboolean('kivy', 'exit_on_escape')

        def __exit(section, name, value):
            WindowBase.__dict__['on_keyboard'].exit_on_escape = \
                Config.getboolean('kivy', 'exit_on_escape')

        Config.add_callback(__exit, 'kivy', 'exit_on_escape')

    def on_key_down(self, key, scancode=None, codepoint=None,
                    modifier=None, **kwargs):
        '''Event called when a key is down (same arguments as on_keyboard)'''
        if 'unicode' in kwargs:
            Logger.warning("The use of the unicode parameter is deprecated, "
                           "and will be removed in future versions. Use "
                           "codepoint instead, which has identical "
                           "semantics.")

    def on_key_up(self, key, scancode=None, codepoint=None,
                  modifier=None, **kwargs):
        '''Event called when a key is released (same arguments as on_keyboard)
        '''
        if 'unicode' in kwargs:
            Logger.warning("The use of the unicode parameter is deprecated, "
                           "and will be removed in future versions. Use "
                           "codepoint instead, which has identical "
                           "semantics.")

    def on_dropfile(self, filename):
        '''Event called when a file is dropped on the application.

        .. warning::

            This event is currently used only on MacOSX with a patched version
            of pygame, but is left in place for further evolution (ios,
            android etc.)

        .. versionadded:: 1.2.0
        '''
        pass

    @reify
    def dpi(self):
        '''Return the DPI of the screen. If the implementation doesn't support
        any DPI lookup, it will just return 96.

        .. warning::

            This value is not cross-platform. Use
            :attr:`kivy.base.EventLoop.dpi` instead.
        '''
        return 96.

    def configure_keyboards(self):
        # Configure how to provide keyboards (virtual or not)

        # register system keyboard to listening keys from window
        sk = self._system_keyboard
        self.bind(
            on_key_down=sk._on_window_key_down,
            on_key_up=sk._on_window_key_up)

        # use the device's real keyboard
        self.use_syskeyboard = True

        # use the device's real keyboard
        self.allow_vkeyboard = False

        # one single vkeyboard shared between all widgets
        self.single_vkeyboard = True

        # the single vkeyboard is always sitting at the same position
        self.docked_vkeyboard = False

        # now read the configuration
        mode = Config.get('kivy', 'keyboard_mode')
        if mode not in ('', 'system', 'dock', 'multi', 'systemanddock',
                        'systemandmulti'):
            Logger.critical('Window: unknown keyboard mode %r' % mode)

        # adapt mode according to the configuration
        if mode == 'system':
            self.use_syskeyboard = True
            self.allow_vkeyboard = False
            self.single_vkeyboard = True
            self.docked_vkeyboard = False
        elif mode == 'dock':
            self.use_syskeyboard = False
            self.allow_vkeyboard = True
            self.single_vkeyboard = True
            self.docked_vkeyboard = True
        elif mode == 'multi':
            self.use_syskeyboard = False
            self.allow_vkeyboard = True
            self.single_vkeyboard = False
            self.docked_vkeyboard = False
        elif mode == 'systemanddock':
            self.use_syskeyboard = True
            self.allow_vkeyboard = True
            self.single_vkeyboard = True
            self.docked_vkeyboard = True
        elif mode == 'systemandmulti':
            self.use_syskeyboard = True
            self.allow_vkeyboard = True
            self.single_vkeyboard = False
            self.docked_vkeyboard = False

        Logger.info(
            'Window: virtual keyboard %sallowed, %s, %s' % (
                '' if self.allow_vkeyboard else 'not ',
                'single mode' if self.single_vkeyboard else 'multiuser mode',
                'docked' if self.docked_vkeyboard else 'not docked'))

    def set_vkeyboard_class(self, cls):
        '''.. versionadded:: 1.0.8

        Set the VKeyboard class to use. If set to None, it will use the
        :class:`kivy.uix.vkeyboard.VKeyboard`.
        '''
        self._vkeyboard_cls = cls

    def release_all_keyboards(self):
        '''.. versionadded:: 1.0.8

        This will ensure that no virtual keyboard / system keyboard is
        requested. All instances will be closed.
        '''
        for key in list(self._keyboards.keys())[:]:
            keyboard = self._keyboards[key]
            if keyboard:
                keyboard.release()

    def request_keyboard(self, callback, target, input_type='text'):
        '''.. versionadded:: 1.0.4

        Internal widget method to request the keyboard. This method is rarely
        required by the end-user as it is handled automatically by the
        :class:`~kivy.uix.textinput.TextInput`. We expose it in case you want
        to handle the keyboard manually for unique input scenarios.

        A widget can request the keyboard, indicating a callback to call
        when the keyboard is released (or taken by another widget).

        :Parameters:
            `callback`: func
                Callback that will be called when the keyboard is
                closed. This can be because somebody else requested the
                keyboard or the user closed it.
            `target`: Widget
                Attach the keyboard to the specified `target`. This should be
                the widget that requested the keyboard. Ensure you have a
                different target attached to each keyboard if you're working in
                a multi user mode.

                .. versionadded:: 1.0.8

            `input_type`: string
                Choose the type of soft keyboard to request. Can be one of
                'text', 'number', 'url', 'mail', 'datetime', 'tel', 'address'.

                .. note::

                    `input_type` is currently only honored on mobile devices.

                .. versionadded:: 1.8.0

        :Return:
            An instance of :class:`Keyboard` containing the callback, target,
            and if the configuration allows it, a
            :class:`~kivy.uix.vkeyboard.VKeyboard` instance attached as a
            *.widget* property.

        '''

        # release any previous keyboard attached.
        self.release_keyboard(target)

        # if we can use virtual vkeyboard, activate it.
        if self.allow_vkeyboard:
            keyboard = None

            # late import
            global VKeyboard
            if VKeyboard is None and self._vkeyboard_cls is None:
                from kivy.uix.vkeyboard import VKeyboard
                self._vkeyboard_cls = VKeyboard

            # if the keyboard doesn't exist, create it.
            key = 'single' if self.single_vkeyboard else target
            if key not in self._keyboards:
                vkeyboard = self._vkeyboard_cls()
                keyboard = Keyboard(widget=vkeyboard, window=self)
                vkeyboard.bind(
                    on_key_down=keyboard._on_vkeyboard_key_down,
                    on_key_up=keyboard._on_vkeyboard_key_up)
                self._keyboards[key] = keyboard
            else:
                keyboard = self._keyboards[key]

            # configure vkeyboard
            keyboard.target = keyboard.widget.target = target
            keyboard.callback = keyboard.widget.callback = callback

            # add to the window
            self.add_widget(keyboard.widget)

            # only after add, do dock mode
            keyboard.widget.docked = self.docked_vkeyboard
            keyboard.widget.setup_mode()

        else:
            # system keyboard, just register the callback.
            keyboard = self._system_keyboard
            keyboard.callback = callback
            keyboard.target = target

        # use system (hardware) keyboard according to flag
        if self.allow_vkeyboard and self.use_syskeyboard:
            self.unbind(
                on_key_down=keyboard._on_window_key_down,
                on_key_up=keyboard._on_window_key_up)
            self.bind(
                on_key_down=keyboard._on_window_key_down,
                on_key_up=keyboard._on_window_key_up)

        return keyboard

    def release_keyboard(self, target=None):
        '''.. versionadded:: 1.0.4

        Internal method for the widget to release the real-keyboard. Check
        :meth:`request_keyboard` to understand how it works.
        '''
        if self.allow_vkeyboard:
            key = 'single' if self.single_vkeyboard else target
            if key not in self._keyboards:
                return
            keyboard = self._keyboards[key]
            callback = keyboard.callback
            if callback:
                keyboard.callback = None
                callback()
            keyboard.target = None
            self.remove_widget(keyboard.widget)
            if key != 'single' and key in self._keyboards:
                del self._keyboards[key]
        elif self._system_keyboard.callback:
            # this way will prevent possible recursion.
            callback = self._system_keyboard.callback
            self._system_keyboard.callback = None
            callback()
            return True

#: Instance of a :class:`WindowBase` implementation
Window = core_select_lib('window', (
    ('egl_rpi', 'window_egl_rpi', 'WindowEglRpi'),
    ('pygame', 'window_pygame', 'WindowPygame'),
    ('sdl', 'window_sdl', 'WindowSDL'),
    ('x11', 'window_x11', 'WindowX11'),
), True)<|MERGE_RESOLUTION|>--- conflicted
+++ resolved
@@ -701,7 +701,9 @@
         '''
         if me.is_touch:
             w, h = self.system_size
-            me.scale_for_screen(w, h, rotation=self._rotation)
+            me.scale_for_screen(w, h, rotation=self._rotation,
+                                smode=self.softinput_mode,
+                                kheight=self.keyboard_height)
             if etype == 'begin':
                 self.dispatch('on_touch_down', me)
             elif etype == 'update':
@@ -717,13 +719,6 @@
             this method is called. Before, the touch `pos` coordinate would be
             `(0, 0)` when this method was called.
         '''
-<<<<<<< HEAD
-        w, h = self.system_size
-        touch.scale_for_screen(w, h, rotation=self._rotation,
-                               smode=self.softinput_mode,
-                               kheight=self.keyboard_height)
-=======
->>>>>>> df224acb
         for w in self.children[:]:
             if w.dispatch('on_touch_down', touch):
                 return True
@@ -736,13 +731,6 @@
             this method is called. Before, the touch `pos` coordinate would be
             `(0, 0)` when this method was called.
         '''
-<<<<<<< HEAD
-        w, h = self.system_size
-        touch.scale_for_screen(w, h, rotation=self._rotation,
-                               smode=self.softinput_mode,
-                               kheight=self.keyboard_height)
-=======
->>>>>>> df224acb
         for w in self.children[:]:
             if w.dispatch('on_touch_move', touch):
                 return True
@@ -755,13 +743,6 @@
             this method is called. Before, the touch `pos` coordinate would be
             `(0, 0)` when this method was called.
         '''
-<<<<<<< HEAD
-        w, h = self.system_size
-        touch.scale_for_screen(w, h, rotation=self._rotation,
-                               smode=self.softinput_mode,
-                               kheight=self.keyboard_height)
-=======
->>>>>>> df224acb
         for w in self.children[:]:
             if w.dispatch('on_touch_up', touch):
                 return True
