'''
Utils
=====

'''

__all__ = ('intersection', 'difference', 'strtotuple',
           'get_color_from_hex', 'get_random_color',
           'is_color_transparent', 'boundary',
           'deprecated', 'SafeList',
           'interpolate', 'OrderedDict', 'QueryDict',
           'platform')

<<<<<<< HEAD
from sys import platform
=======
from sys import platform as _sys_platform
>>>>>>> 61dbf6eb
from re import match, split
from UserDict import DictMixin

_platform_android = None
_platform_ios = None


def boundary(value, minvalue, maxvalue):
    '''Limit a value between a minvalue and maxvalue'''
    return min(max(value, minvalue), maxvalue)


def intersection(set1, set2):
    '''Return intersection between 2 list'''
    return filter(lambda s: s in set2, set1)


def difference(set1, set2):
    '''Return difference between 2 list'''
    return filter(lambda s: s not in set2, set1)


def interpolate(value_from, value_to, step=10):
    '''Interpolate a value to another. Can be useful to smooth some transition.
    For example ::

        # instead of setting directly
        self.pos = pos

        # use interpolate, and you'll have a nice transition
        self.pos = interpolate(self.pos, new_pos)

    .. warning::
        This interpolation work only on list/tuple/double with the same
        dimension. No test are done if the dimension is not the same.
    '''
    if type(value_from) in (list, tuple):
        out = []
        for x, y in zip(value_from, value_to):
            out.append(interpolate(x, y, step))
        return out
    else:
        return value_from + (value_to - value_from) / float(step)


def strtotuple(s):
    '''Convert a tuple string into tuple,
    with some security check. Designed to be used
    with eval() function ::

        a = (12, 54, 68)
        b = str(a)         # return '(12, 54, 68)'
        c = strtotuple(b)  # return (12, 54, 68)

    '''
    # security
    if not match('^[,.0-9 ()\[\]]*$', s):
        raise Exception('Invalid characters in string for tuple conversion')
    # fast syntax check
    if s.count('(') != s.count(')'):
        raise Exception('Invalid count of ( and )')
    if s.count('[') != s.count(']'):
        raise Exception('Invalid count of [ and ]')
    r = eval(s)
    if type(r) not in (list, tuple):
        raise Exception('Conversion failed')
    return r


def get_color_from_hex(s):
    '''Transform from hex string color to kivy color'''
    if s.startswith('#'):
        return get_color_from_hex(s[1:])

    value = [int(x, 16)/255. for x in split('([0-9a-f]{2})', s) if x != '']
    if len(value) == 3:
        value.append(1)
    return value


def get_random_color(alpha=1.0):
    ''' Returns a random color (4 tuple)

    :Parameters:
        `alpha` : float, default to 1.0
            if alpha == 'random' a random alpha value is generated
    '''
    from random import random
    if alpha == 'random':
        return [random(), random(), random(), random()]
    else:
        return [random(), random(), random(), alpha]


def is_color_transparent(c):
    '''Return true if alpha channel is 0'''
    if len(c) < 4:
        return False
    if float(c[3]) == 0.:
        return True
    return False


DEPRECATED_CALLERS = []


def deprecated(func):
    '''This is a decorator which can be used to mark functions
    as deprecated. It will result in a warning being emitted the first time
    the function is used.'''

    import inspect
    import functools

    @functools.wraps(func)
    def new_func(*args, **kwargs):
        file, line, caller = inspect.stack()[1][1:4]
        caller_id = "%s:%s:%s" % (file, line, caller)
        # We want to print deprecated warnings only once:
        if caller_id not in DEPRECATED_CALLERS:
            DEPRECATED_CALLERS.append(caller_id)
            warning = (
                'Call to deprecated function %s in %s line %d.'
                'Called from %s line %d'
                ' by %s().') % (
                func.__name__,
                func.func_code.co_filename,
                func.func_code.co_firstlineno + 1,
                file, line, caller)
            from kivy.logger import Logger
            Logger.warn(warning)
            if func.__doc__:
                Logger.warn(func.__doc__)
        return func(*args, **kwargs)
    return new_func


class SafeList(list):
    '''List with clear() method

    .. warning::
        Usage of iterate() function will decrease your performance.
    '''

    def clear(self):
        del self[:]

    @deprecated
    def iterate(self, reverse=False):
        if reverse:
            return reversed(iter(self))
        return iter(self)


class OrderedDict(dict, DictMixin):

    def __init__(self, *args, **kwds):
        if len(args) > 1:
            raise TypeError('expected at most 1 arguments, got %d' % len(args))
        try:
            self.__end
        except AttributeError:
            self.clear()
        self.update(*args, **kwds)

    def clear(self):
        self.__end = end = []
        end += [None, end, end]         # sentinel node for doubly linked list
        self.__map = {}                 # key --> [key, prev, next]
        dict.clear(self)

    def __setitem__(self, key, value):
        if key not in self:
            end = self.__end
            curr = end[1]
            curr[2] = end[1] = self.__map[key] = [key, curr, end]
        dict.__setitem__(self, key, value)

    def __delitem__(self, key):
        dict.__delitem__(self, key)
        key, prev, next = self.__map.pop(key)
        prev[2] = next
        next[1] = prev

    def __iter__(self):
        end = self.__end
        curr = end[2]
        while curr is not end:
            yield curr[0]
            curr = curr[2]

    def __reversed__(self):
        end = self.__end
        curr = end[1]
        while curr is not end:
            yield curr[0]
            curr = curr[1]

    def popitem(self, last=True):
        if not self:
            raise KeyError('dictionary is empty')
        if last:
            key = reversed(self).next()
        else:
            key = iter(self).next()
        value = self.pop(key)
        return key, value

    def __reduce__(self):
        items = [[k, self[k]] for k in self]
        tmp = self.__map, self.__end
        del self.__map, self.__end
        inst_dict = vars(self).copy()
        self.__map, self.__end = tmp
        if inst_dict:
            return (self.__class__, (items, ), inst_dict)
        return self.__class__, (items, )

    def keys(self):
        return list(self)

    setdefault = DictMixin.setdefault
    update = DictMixin.update
    pop = DictMixin.pop
    values = DictMixin.values
    items = DictMixin.items
    iterkeys = DictMixin.iterkeys
    itervalues = DictMixin.itervalues
    iteritems = DictMixin.iteritems

    def __repr__(self):
        if not self:
            return '%s()' % (self.__class__.__name__, )
        return '%s(%r)' % (self.__class__.__name__, self.items())

    def copy(self):
        return self.__class__(self)

    @classmethod
    def fromkeys(cls, iterable, value=None):
        d = cls()
        for key in iterable:
            d[key] = value
        return d

    def __eq__(self, other):
        if isinstance(other, OrderedDict):
            return len(self)==len(other) and self.items() == other.items()
        return dict.__eq__(self, other)

    def __ne__(self, other):
        return not self == other


class QueryDict(dict):
    '''QueryDict is a dict() that can be queried with dot.

    .. versionadded:: 1.0.4

    ::

        d = QueryDict()
        # create a key named toto, with the value 1
        d.toto = 1
        # it's the same as
        d['toto'] = 1
    '''

    def __getattr__(self, attr):
        try:
            return self.__getitem__(attr)
        except KeyError:
            try:
                return super(QueryDict, self).__getattr__(attr)
            except AttributeError:
                raise KeyError(attr)

    def __setattr__(self, attr, value):
        self.__setitem__(attr, value)


def format_bytes_to_human(size, precision=2):
    '''Format a bytes number to human size (B, KB, MB...)

    .. versionadded:: 1.0.8

    :Parameters:
        `size`: int
            Number that represent a bytes number
        `precision`: int
            Precision after the comma

    Examples::

        >>> format_bytes_to_human(6463)
        '6.31 KB'
        >>> format_bytes_to_human(646368746541)
        '601.98 GB'

    '''
    size = int(size)
    fmt = '%%1.%df %%s' % precision
    for unit in ['B', 'KB', 'MB', 'GB', 'TB']:
        if size < 1024.0:
            return fmt % (size, unit)
        size /= 1024.0


<<<<<<< HEAD
if platform == 'darwin':
    try:
        from array import array

        # Taken from the PyObjC Examples, with adjustments
        import objc

        from Quartz import *
        import Quartz

        # We need to ensure that the raster data stays alive until we clean up
        # the context, store it here.
        _rasterDataForContext = {}

        def create_quartz_context(width, height):
            # Minimum bytes per row is 4 bytes per sample * number of samples.
            bytesPerRow = width*4

            # Allocate the data for the raster. The total amount of data is bytesPerRow
            # times the number of rows. The function 'calloc' is used so that the
            # memory is initialized to 0.
            try:
                rasterData = objc.allocateBuffer(int(bytesPerRow * height))
            except  MemoryError:
                return None

            cs = CGColorSpaceCreateDeviceRGB()

            ctx = CGBitmapContextCreate(rasterData, width, height, 8, bytesPerRow,
                    cs, kCGBitmapByteOrder32Host | kCGImageAlphaPremultipliedFirst)
            if ctx is None:
                return None
            CGContextSetAllowsAntialiasing(ctx, True)
            CGContextSetAllowsFontSmoothing(ctx, True)
            CGContextSetShouldSmoothFonts(ctx, True)
            CGContextSetShouldAntialias(ctx, True)
            CGContextSetInterpolationQuality(ctx, 3)

            _rasterDataForContext[ctx] = rasterData

            # Clear the context bits so they are transparent.
            CGContextClearRect(ctx, CGRectMake(0, 0, width, height))

            return ctx

        def get_context_bitmap_data(ctx):
            w = CGBitmapContextGetWidth(ctx)
            h = CGBitmapContextGetHeight(ctx)
            r_data = CGBitmapContextGetData(ctx)
            # kivy doesn't like to process 'bgra' data. we swap manually to 'rgba'.
            # would be better to fix this in texture.pyx
            # XXX
            r_data = "".join(r_data.as_tuple(w * h * 4))
            a = array('b', r_data)
            a[0::4], a[2::4] = a[2::4], a[0::4]
            data = a.tostring()
            imgtype = 'rgba'
            return (w, h, imgtype, data)
    except:
        pass
=======
def platform():
    '''Return the version of the current platform.
    This will return one of: win, linux, android, macosx, ios, unknown

    .. versionadded:: 1.0.8

    .. warning:: ios is not currently reported.
    '''
    global _platform_ios, _platform_android

    if _platform_android is None:
        try:
            import android
            _platform_android = True
        except ImportError:
            _platform_android = False

    if _platform_ios is None:
        # TODO implement ios support here
        _platform_ios = False

    # On android, _sys_platform return 'linux2', so prefer to check the import
    # of Android module than trying to rely on _sys_platform.
    if _platform_android is True:
        return 'android'
    elif _platform_ios is True:
        return 'ios'
    elif _sys_platform in ('win32', 'cygwin'):
        return 'win'
    elif _sys_platform in ('darwin', ):
        return 'macosx'
    elif _sys_platform in ('linux2', 'linux3'):
        return 'linux'
    return 'unknown'
>>>>>>> 61dbf6eb
<|MERGE_RESOLUTION|>--- conflicted
+++ resolved
@@ -11,11 +11,7 @@
            'interpolate', 'OrderedDict', 'QueryDict',
            'platform')
 
-<<<<<<< HEAD
-from sys import platform
-=======
 from sys import platform as _sys_platform
->>>>>>> 61dbf6eb
 from re import match, split
 from UserDict import DictMixin
 
@@ -324,8 +320,44 @@
         size /= 1024.0
 
 
-<<<<<<< HEAD
-if platform == 'darwin':
+def platform():
+    '''Return the version of the current platform.
+    This will return one of: win, linux, android, macosx, ios, unknown
+
+    .. versionadded:: 1.0.8
+
+    .. warning:: ios is not currently reported.
+    '''
+    global _platform_ios, _platform_android
+
+    if _platform_android is None:
+        try:
+            import android
+            _platform_android = True
+        except ImportError:
+            _platform_android = False
+
+    if _platform_ios is None:
+        # TODO implement ios support here
+        _platform_ios = False
+
+    # On android, _sys_platform return 'linux2', so prefer to check the import
+    # of Android module than trying to rely on _sys_platform.
+    if _platform_android is True:
+        return 'android'
+    elif _platform_ios is True:
+        return 'ios'
+    elif _sys_platform in ('win32', 'cygwin'):
+        return 'win'
+    elif _sys_platform in ('darwin', ):
+        return 'macosx'
+    elif _sys_platform in ('linux2', 'linux3'):
+        return 'linux'
+    return 'unknown'
+
+
+# XXX move to kivy/support.py
+if platform() == 'macosx':
     try:
         from array import array
 
@@ -384,40 +416,4 @@
             imgtype = 'rgba'
             return (w, h, imgtype, data)
     except:
-        pass
-=======
-def platform():
-    '''Return the version of the current platform.
-    This will return one of: win, linux, android, macosx, ios, unknown
-
-    .. versionadded:: 1.0.8
-
-    .. warning:: ios is not currently reported.
-    '''
-    global _platform_ios, _platform_android
-
-    if _platform_android is None:
-        try:
-            import android
-            _platform_android = True
-        except ImportError:
-            _platform_android = False
-
-    if _platform_ios is None:
-        # TODO implement ios support here
-        _platform_ios = False
-
-    # On android, _sys_platform return 'linux2', so prefer to check the import
-    # of Android module than trying to rely on _sys_platform.
-    if _platform_android is True:
-        return 'android'
-    elif _platform_ios is True:
-        return 'ios'
-    elif _sys_platform in ('win32', 'cygwin'):
-        return 'win'
-    elif _sys_platform in ('darwin', ):
-        return 'macosx'
-    elif _sys_platform in ('linux2', 'linux3'):
-        return 'linux'
-    return 'unknown'
->>>>>>> 61dbf6eb
+        pass